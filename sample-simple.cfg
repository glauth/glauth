#################
# glauth.conf

#################
# General configuration.
debug = true
<<<<<<< HEAD
# syslog = true
#
# Enable hot-reload of configuration on changes
# - does NOT work [ldap], [ldaps], [backend] or [api] sections
# watchconfig = true
=======
#syslog = true
>>>>>>> 63879925

#################
# yubikeyclientid = "yubi-api-clientid"
# yubikeysecret = "yubi-api-secret"

#################
# Server configuration.
#
# This is the old server-config format 
# - will still work, but please use new format, shown below
#
# [frontend]
#   listen = "localhost:8484"
#   tls = false
#   cert ="certs/server.crt"
#   key = "certs/server.key"

# This ([ldap] and [ldaps]) is the new server-config format
[ldap]
  enabled = true
<<<<<<< HEAD
  listen = "0.0.0.0:3893"

[ldaps]
  enabled = true
  listen = "0.0.0.0:3894"
=======
  listen = "localhost:3893"

[ldaps]
  enabled = true
  listen = "localhost:3894"
>>>>>>> 63879925
  cert = "certs/server.crt"
  key = "certs/server.key"

#################
# The backend section controls the data store.
[backend]
  datastore = "config"
  baseDN = "dc=glauth,dc=com"
  
  ## Configure dn format to use structures like 
  ## "uid=serviceuser,cn=svcaccts,$BASEDN" instead of "cn=serviceuser,ou=svcaccts,$BASEDN"
  ## to help ease migrations from other LDAP systems
  # nameformat = "uid"
  # groupformat = "cn"

  ## Configure ssh-key attribute name, default is 'sshPublicKey'
  # sshkeyattr = "ipaSshPubKey"

#################
# The users section contains a hardcoded list of valid users.
#   to create a passSHA256:   echo -n "mysecret" | openssl dgst -sha256
[[users]]
  name = "hackers"
  unixid = 5001
  primarygroup = 5501
  passsha256 = "6478579e37aff45f013e14eeb30b3cc56c72ccdc310123bcdf53e0333e3f416a" # dogood

# This user record shows all of the possible fields available
[[users]]
  name = "johndoe"
  givenname="John"
  sn="Doe"
  mail = "jdoe@example.com"
  unixid = 5002
  primarygroup = 5501
  loginShell = "/bin/sh"
  homeDir = "/root"
  passsha256 = "6478579e37aff45f013e14eeb30b3cc56c72ccdc310123bcdf53e0333e3f416a" # dogood
  passappsha256 = ["6478579e37aff45f013e14eeb30b3cc56c72ccdc310123bcdf53e0333e3f416a"]
  sshkeys = ["ssh-rsa AAAAB3NzaC1yc2EAAAABJQAAAQEA3UKCEllO2IZXgqNygiVb+dDLJJwVw3AJwV34t2jzR+/tUNVeJ9XddKpYQektNHsFmY93lJw5QDSbeH/mAC4KPoUM47EriINKEelRbyG4hC/ko/e2JWqEclPS9LP7GtqGmscXXo4JFkqnKw4TIRD52XI9n1syYM9Y8rJ88fjC/Lpn+01AB0paLVIfppJU35t0Ho9doHAEfEvcQA6tcm7FLJUvklAxc8WUbdziczbRV40KzDroIkXAZRjX7vXXhh/p7XBYnA0GO8oTa2VY4dTQSeDAUJSUxbzevbL0ll9Gi1uYaTDQyE5gbn2NfJSqq0OYA+3eyGtIVjFYZgi+txSuhw== rsa-key-20160209"]
  passappsha256 = [
<<<<<<< HEAD
    "6478579e37aff45f013e14eeb30b3cc56c72ccdc310123bcdf53e0333e3f416a",
=======
>>>>>>> 63879925
    "c32255dbf6fd6b64883ec8801f793bccfa2a860f2b1ae1315cd95cdac1338efa", # TestAppPw1
    "c9853d5f2599e90497e9f8cc671bd2022b0fb5d1bd7cfff92f079e8f8f02b8d3", # TestAppPw2
    "4939efa7c87095dacb5e7e8b8cfb3a660fa1f5edcc9108f6d7ec20ea4d6b3a88", # TestAppPw3
  ]

[[users]]
  name = "serviceuser"
  unixid = 5003
  primarygroup = 5502
  passsha256 = "652c7dc687d98c9889304ed2e408c74b611e86a40caa51c4b43f1dd5913c5cd0" # mysecret

# Test user showing 2 factor auth authentication
[[users]]
  name = "otpuser"
  unixid = 5004
  primarygroup = 5501
  passsha256 = "652c7dc687d98c9889304ed2e408c74b611e86a40caa51c4b43f1dd5913c5cd0" # mysecret
  otpsecret = "3hnvnk4ycv44glzigd6s25j4dougs3rk"
  yubikey = "vvjrcfalhlaa"

#################
# The groups section contains a hardcoded list of valid users.
[[groups]]
  name = "superheros"
  unixid = 5501

[[groups]]
  name = "svcaccts"
  unixid = 5502

[[groups]]
  name = "vpn"
  unixid = 5503
  includegroups = [ 5501 ]

#################
# Enable and configure the optional REST API here.
[api]
  enabled = true
  tls = false # enable TLS for production!!
  listen = "0.0.0.0:5555"
  cert = "cert.pem"
  key = "key.pem"<|MERGE_RESOLUTION|>--- conflicted
+++ resolved
@@ -4,15 +4,11 @@
 #################
 # General configuration.
 debug = true
-<<<<<<< HEAD
 # syslog = true
 #
 # Enable hot-reload of configuration on changes
 # - does NOT work [ldap], [ldaps], [backend] or [api] sections
 # watchconfig = true
-=======
-#syslog = true
->>>>>>> 63879925
 
 #################
 # yubikeyclientid = "yubi-api-clientid"
@@ -33,19 +29,11 @@
 # This ([ldap] and [ldaps]) is the new server-config format
 [ldap]
   enabled = true
-<<<<<<< HEAD
   listen = "0.0.0.0:3893"
 
 [ldaps]
   enabled = true
   listen = "0.0.0.0:3894"
-=======
-  listen = "localhost:3893"
-
-[ldaps]
-  enabled = true
-  listen = "localhost:3894"
->>>>>>> 63879925
   cert = "certs/server.crt"
   key = "certs/server.key"
 
@@ -84,13 +72,8 @@
   loginShell = "/bin/sh"
   homeDir = "/root"
   passsha256 = "6478579e37aff45f013e14eeb30b3cc56c72ccdc310123bcdf53e0333e3f416a" # dogood
-  passappsha256 = ["6478579e37aff45f013e14eeb30b3cc56c72ccdc310123bcdf53e0333e3f416a"]
   sshkeys = ["ssh-rsa AAAAB3NzaC1yc2EAAAABJQAAAQEA3UKCEllO2IZXgqNygiVb+dDLJJwVw3AJwV34t2jzR+/tUNVeJ9XddKpYQektNHsFmY93lJw5QDSbeH/mAC4KPoUM47EriINKEelRbyG4hC/ko/e2JWqEclPS9LP7GtqGmscXXo4JFkqnKw4TIRD52XI9n1syYM9Y8rJ88fjC/Lpn+01AB0paLVIfppJU35t0Ho9doHAEfEvcQA6tcm7FLJUvklAxc8WUbdziczbRV40KzDroIkXAZRjX7vXXhh/p7XBYnA0GO8oTa2VY4dTQSeDAUJSUxbzevbL0ll9Gi1uYaTDQyE5gbn2NfJSqq0OYA+3eyGtIVjFYZgi+txSuhw== rsa-key-20160209"]
   passappsha256 = [
-<<<<<<< HEAD
-    "6478579e37aff45f013e14eeb30b3cc56c72ccdc310123bcdf53e0333e3f416a",
-=======
->>>>>>> 63879925
     "c32255dbf6fd6b64883ec8801f793bccfa2a860f2b1ae1315cd95cdac1338efa", # TestAppPw1
     "c9853d5f2599e90497e9f8cc671bd2022b0fb5d1bd7cfff92f079e8f8f02b8d3", # TestAppPw2
     "4939efa7c87095dacb5e7e8b8cfb3a660fa1f5edcc9108f6d7ec20ea4d6b3a88", # TestAppPw3
