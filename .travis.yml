--- conflicted
+++ resolved
@@ -52,11 +52,7 @@
   - cat bin/*.sha256
 
   # Integration test with compiled binary
-<<<<<<< HEAD
-  - scripts/travis/integration-test.sh
-=======
   - make test
->>>>>>> a9837f31
 
 
 # after_success:
