VERSION=$(shell bin/glauth64 --version)

GIT_COMMIT=$(shell git rev-list -1 HEAD )
BUILD_TIME=$(shell date -u +%Y%m%d_%H%M%SZ)
GIT_CLEAN=$(shell git status | grep -E "working (tree|directory) clean" | wc -l | sed 's/^[ ]*//')

# Last git tag
LAST_GIT_TAG=$(shell git describe --abbrev=0 --tags 2> /dev/null)

# this=1 if the current commit is the tagged commit (ie, if this is a release build)
GIT_IS_TAG_COMMIT=$(shell git describe --abbrev=0 --tags > /dev/null 2> /dev/null && echo "1" || echo "0")

# Used when a tag isn't available
GIT_BRANCH=$(shell git rev-parse --abbrev-ref HEAD)

# Build variables
BUILD_VARS=-s -w -X main.GitCommit=${GIT_COMMIT} -X main.GitBranch=${GIT_BRANCH} -X main.BuildTime=${BUILD_TIME} -X main.GitClean=${GIT_CLEAN} -X main.LastGitTag=${LAST_GIT_TAG} -X main.GitTagIsCommit=${GIT_IS_TAG_COMMIT}
BUILD_FILES=glauth.go
TRIM_FLAGS=-gcflags "all=-trimpath=${PWD}" -asmflags "all=-trimpath=${PWD}"

# Plugins
include pkg/plugins/Makefile

#####################
# High level commands
#####################

# Build and run - used for development
run: setup devrun cleanup

# Run the integration test on linux64 (eventually allow the binary to be set)
test: runtest

# Run build process for all binaries
all: setup binaries verify cleanup

# Run build process for only linux64
fast: setup linux64 verify cleanup

# list of binary formats to build
binaries: linux32 linux64 linuxarm32 linuxarm64 darwin64 win32 win64

# Setup commands to always run
setup: bindata getdeps format

#####################
# Subcommands
#####################

# Run integration test
runtest:
	./scripts/travis/integration-test.sh cleanup

# Get all dependencies
getdeps:
	go get -d ./...

updatetest:
	./scripts/travis/integration-test.sh

bindata:
	go get -u github.com/jteeuwen/go-bindata/... && ${GOPATH}/bin/go-bindata -pkg=assets -o=pkg/assets/bindata.go assets && gofmt -w pkg/assets/bindata.go


cleanup:
	rm pkg/assets/bindata.go

format:
	go fmt

<<<<<<< HEAD
devrunback:
	go run ${BUILD_FILES} -c cfr-back.toml
devrunproxy:
	go run ${BUILD_FILES} -c cfr-proxy.toml
=======
devrun:
	go run ${BUILD_FILES} -c sample-simple.cfg
>>>>>>> a6590f77


linux32:
	GOOS=linux GOARCH=386 go build ${TRIM_FLAGS} -ldflags "${BUILD_VARS}" -o bin/glauth32 ${BUILD_FILES} && cd bin && sha256sum glauth32 > glauth32.sha256

linux64:
	GOOS=linux GOARCH=amd64 go build ${TRIM_FLAGS} -ldflags "${BUILD_VARS}" -o bin/glauth64 ${BUILD_FILES} && cd bin && sha256sum glauth64 > glauth64.sha256

linuxarm32:
	GOOS=linux GOARCH=arm go build ${TRIM_FLAGS} -ldflags "${BUILD_VARS}" -o bin/glauth-arm32 ${BUILD_FILES} && cd bin && sha256sum glauth-arm32 > glauth-arm32.sha256

linuxarm64:
	GOOS=linux GOARCH=arm64 go build ${TRIM_FLAGS} -ldflags "${BUILD_VARS}" -o bin/glauth-arm64 ${BUILD_FILES} && cd bin && sha256sum glauth-arm64 > glauth-arm64.sha256

darwin64:
	GOOS=darwin GOARCH=amd64 go build ${TRIM_FLAGS} -ldflags "${BUILD_VARS}" -o bin/glauthOSX ${BUILD_FILES} && cd bin && sha256sum glauthOSX > glauthOSX.sha256

win32:
	GOOS=windows GOARCH=386 go build ${TRIM_FLAGS} -ldflags "${BUILD_VARS}" -o bin/glauth-win32 ${BUILD_FILES} && cd bin && sha256sum glauth-win32 > glauth-win32.sha256

win64:
	GOOS=windows GOARCH=amd64 go build ${TRIM_FLAGS} -ldflags "${BUILD_VARS}" -o bin/glauth-win64 ${BUILD_FILES} && cd bin && sha256sum glauth-win64 > glauth-win64.sha256


verify:
	cd bin && sha256sum *.sha256 -c && cd ../;<|MERGE_RESOLUTION|>--- conflicted
+++ resolved
@@ -68,16 +68,8 @@
 format:
 	go fmt
 
-<<<<<<< HEAD
-devrunback:
-	go run ${BUILD_FILES} -c cfr-back.toml
-devrunproxy:
-	go run ${BUILD_FILES} -c cfr-proxy.toml
-=======
 devrun:
 	go run ${BUILD_FILES} -c sample-simple.cfg
->>>>>>> a6590f77
-
 
 linux32:
 	GOOS=linux GOARCH=386 go build ${TRIM_FLAGS} -ldflags "${BUILD_VARS}" -o bin/glauth32 ${BUILD_FILES} && cd bin && sha256sum glauth32 > glauth32.sha256
