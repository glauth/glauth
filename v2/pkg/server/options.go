--- conflicted
+++ resolved
@@ -16,19 +16,12 @@
 
 // Options defines the available options for this package.
 type Options struct {
-<<<<<<< HEAD
 	Logger  zerolog.Logger
 	Config  *config.Config
+	TLSConfig *tls.Config  
 	Monitor monitoring.MonitorInterface
 	Tracer  trace.Tracer
 	Context context.Context
-=======
-	Logger    zerolog.Logger
-	Config    *config.Config
-	Monitor   monitoring.MonitorInterface
-	TLSConfig *tls.Config
-	Context   context.Context
->>>>>>> 67d77324
 }
 
 // newOptions initializes the available default options.
