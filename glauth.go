package main

import (
	"expvar"
	"fmt"
	"os"
	"strings"

	"github.com/BurntSushi/toml"
	"github.com/GeertJohan/yubigo"
	"github.com/docopt/docopt-go"
	"github.com/nmcclain/ldap"
	"github.com/op/go-logging"
	"gopkg.in/amz.v1/aws"
	"gopkg.in/amz.v1/s3"
)

// Set with buildtime vars
var LastGitTag string
var BuildTime string
var GitCommit string
var GitClean string
var GitBranch string
var GitTagIsCommit string

const programName = "glauth"

var usage = `glauth: securely expose your LDAP for external auth

Usage:
  glauth [options] -c <file|s3url>
  glauth -h --help
  glauth --version

Options:
  -c, --config <file>       Config file.
  -K <aws_key_id>           AWS Key ID.
  -S <aws_secret_key>       AWS Secret Key.
  -r <aws_region>           AWS Region [default: us-east-1].
  -h, --help                Show this screen.
  --version                 Show version.
`

// exposed expvar variables
var stats_frontend = expvar.NewMap("proxy_frontend")
var stats_backend = expvar.NewMap("proxy_backend")
var stats_general = expvar.NewMap("proxy")

// interface for backend handler
type Backend interface {
	ldap.Binder
	ldap.Searcher
	ldap.Closer
}

// config file
type configBackend struct {
	BaseDN     string
	Datastore  string
	Insecure   bool     // For LDAP backend only
	Servers    []string // For LDAP backend only
	NameAttr   string
	GroupAttr  string
	SSHKeyAttr string
}
type configFrontend struct {
	AllowedBaseDNs []string // For LDAP backend only
	Listen         string
	Cert           string
	Key            string
	TLS            bool
}
type configLDAP struct {
	Enabled bool
	Listen  string
}
type configLDAPS struct {
	Enabled bool
	Listen  string
	Cert    string
	Key     string
}
type configAPI struct {
	Cert        string
	Enabled     bool
	Key         string
	Listen      string
	SecretToken string
	TLS         bool
}
type configUser struct {
	Name         string
	OtherGroups  []int
	PassSHA256   string
	PrimaryGroup int
	SSHKeys      []string
	OTPSecret    string
	Yubikey      string
	Disabled     bool
	UnixID       int
	Mail         string
	LoginShell   string
	GivenName    string
	SN           string
	Homedir      string
}
type configGroup struct {
	Name          string
	UnixID        int
	IncludeGroups []int
}
type config struct {
	API                configAPI
	Backend            configBackend
	Debug              bool
	YubikeyClientID    string
	YubikeySecret      string
	Frontend           configFrontend
	LDAP               configLDAP
	LDAPS              configLDAPS
	Groups             []configGroup
	Syslog             bool
	Users              []configUser
	ConfigFile         string
	AwsAccessKeyId     string
	AwsSecretAccessKey string
	AwsRegion          string
}

var log = logging.MustGetLogger(programName)

// Reads builtime vars and returns a full string containing info about
// the currently running version of the software. Primarily used by the
// --version flag at runtime.
func getVersionString() string {

	var versionstr string

	versionstr = "GLauth"

	// Notate the git context of the build
	switch {
	// If a release, use the tag
	case GitClean == "1" && GitTagIsCommit == "1":
		versionstr += " " + LastGitTag + "\n\n"

	// If this branch had a tag before, mention the branch and the tag to give a rough idea of the base version
	case len(GitBranch) > 1 && len(LastGitTag) > 1:
		versionstr += "\nNon-release build from branch " + GitBranch + ", based on tag " + LastGitTag + "\n\n"

	// If no previous tag specified, just mention the branch
	case len(GitBranch) > 1:
		versionstr += "\nNon-release build from branch " + GitBranch + "\n\n"

	// Fallback message, if all else fails
	default:
		versionstr += "\nNon-release build\n\n"
	}

	// Include build time
	if len(BuildTime) > 1 {
		versionstr += "Build time: " + BuildTime + "\n"
	}

	// Add commit hash
	if GitClean == "1" && len(GitCommit) > 1 {
		versionstr += "Commit: " + GitCommit + "\n"
	}

	return versionstr

}

func main() {
	stderr := initLogging()
	log.Debug("AP start")

	cfg, err := doConfig()
	if err != nil {
		log.Fatalf("Configuration file error: %s", err.Error())
	}
	if cfg.Syslog {
		enableSyslog(stderr)
	}

	// stats
	stats_general.Set("version", stringer(LastGitTag))

	// web API
	if cfg.API.Enabled {
		log.Debug("Web API enabled")
		go RunAPI(cfg)
	}

	yubiAuth := (*yubigo.YubiAuth)(nil)

	if len(cfg.YubikeyClientID) > 0 && len(cfg.YubikeySecret) > 0 {
		yubiAuth, err = yubigo.NewYubiAuth(cfg.YubikeyClientID, cfg.YubikeySecret)

		if err != nil {
			log.Fatalf("Yubikey Auth failed")
		}
	}

	// configure the backend
	s := ldap.NewServer()
	s.EnforceLDAP = true
	var handler Backend
	switch cfg.Backend.Datastore {
	case "ldap":
		handler = newLdapHandler(cfg)
	case "config":
		handler = newConfigHandler(cfg, yubiAuth)
	default:
		log.Fatalf("Unsupported backend %s - must be 'config' or 'ldap'.", cfg.Backend.Datastore)
	}
	log.Notice(fmt.Sprintf("Using %s backend", cfg.Backend.Datastore))
	s.BindFunc("", handler)
	s.SearchFunc("", handler)
	s.CloseFunc("", handler)

	if cfg.LDAP.Enabled {
		// Dont block if also starting a LDAPS server afterwards
		shouldBlock := !cfg.LDAPS.Enabled

		if shouldBlock {
			startLDAP(&cfg.LDAP, s)
		} else {
			go startLDAP(&cfg.LDAP, s)
		}
	}

	if cfg.LDAPS.Enabled {
		// Always block here
		startLDAPS(&cfg.LDAPS, s)
	}

	log.Critical("AP exit")
}

func startLDAP(ldapConfig *configLDAP, server *ldap.Server) {
	log.Notice(fmt.Sprintf("LDAP server listening on %s", ldapConfig.Listen))
	if err := server.ListenAndServe(ldapConfig.Listen); err != nil {
		log.Fatalf("LDAP Server Failed: %s", err.Error())
	}
}

func startLDAPS(ldapsConfig *configLDAPS, server *ldap.Server) {
	log.Notice(fmt.Sprintf("LDAPS server listening on %s", ldapsConfig.Listen))
	if err := server.ListenAndServeTLS(ldapsConfig.Listen, ldapsConfig.Cert, ldapsConfig.Key); err != nil {
		log.Fatalf("LDAP Server Failed: %s", err.Error())
	}
}

// doConfig reads the cli flags and config file
func doConfig() (*config, error) {
	cfg := config{}
	// setup defaults
<<<<<<< HEAD
	cfg.Frontend.TLS = true
	cfg.Backend.NameAttr = "cn"
	cfg.Backend.GroupAttr = "ou"
	cfg.Backend.SSHKeyAttr = "sshPublicKey"
=======
	cfg.LDAP.Enabled = false
	cfg.LDAPS.Enabled = true
>>>>>>> e606ecbb

	// parse the command-line args
	args, err := docopt.Parse(usage, nil, true, getVersionString(), false)
	if err != nil {
		return &cfg, err
	}

	// parse the config file
	if strings.HasPrefix(args["--config"].(string), "s3://") {
		if _, present := aws.Regions[args["-r"].(string)]; present == false {
			return &cfg, fmt.Errorf("Invalid AWS region: %s", args["-r"])
		}
		region := aws.Regions[args["-r"].(string)]
		auth, err := aws.EnvAuth()
		if err != nil {
			if args["-K"] == nil || args["-S"] == nil {
				return &cfg, fmt.Errorf("AWS credentials not found: must use -K and -S flags, or set these env vars:\n\texport AWS_ACCESS_KEY_ID=\"AAA...\"\n\texport AWS_SECRET_ACCESS_KEY=\"BBBB...\"\n")
			}
			auth = aws.Auth{
				AccessKey: args["-K"].(string),
				SecretKey: args["-S"].(string),
			}
		}
		// parse S3 url
		s3url := strings.TrimPrefix(args["--config"].(string), "s3://")
		parts := strings.SplitN(s3url, "/", 2)
		if len(parts) != 2 {
			return &cfg, fmt.Errorf("Invalid S3 URL: %s", s3url)
		}
		b := s3.New(auth, region).Bucket(parts[0])
		tomlData, err := b.Get(parts[1])
		if err != nil {
			return &cfg, err
		}
		if _, err := toml.Decode(string(tomlData), &cfg); err != nil {
			return &cfg, err
		}
	} else { // local config file
		if _, err := toml.DecodeFile(args["--config"].(string), &cfg); err != nil {
			return &cfg, err
		}
	}
	// enable features
	if cfg.Debug {
		logging.SetLevel(logging.DEBUG, programName)
		log.Debug("Debugging enabled")
	}

	if len(cfg.Frontend.Listen) > 0 && (len(cfg.LDAP.Listen) > 0 || len(cfg.LDAPS.Listen) > 0) {
		// Both old server-config and new - dont allow
		return &cfg, fmt.Errorf("Both old and new server-config in use - please remove old format ([frontend]) and migrate to new format ([ldap], [ldaps])")
	}

	if len(cfg.Frontend.Listen) > 0 {
		// We're going with old format - parse it into new
		log.Warning("Config [frontend] is deprecated - please move to [ldap] and [ldaps] as-per documentation")

		cfg.LDAP.Enabled = !cfg.Frontend.TLS
		cfg.LDAPS.Enabled = cfg.Frontend.TLS

		if cfg.Frontend.TLS {
			cfg.LDAPS.Listen = cfg.Frontend.Listen
		} else {
			cfg.LDAP.Listen = cfg.Frontend.Listen
		}

		if len(cfg.Frontend.Cert) > 0 {
			cfg.LDAPS.Cert = cfg.Frontend.Cert
		}
		if len(cfg.Frontend.Key) > 0 {
			cfg.LDAPS.Key = cfg.Frontend.Key
		}
	}

	if !cfg.LDAP.Enabled && !cfg.LDAPS.Enabled {
		return &cfg, fmt.Errorf("No server configuration found: please provide either LDAP or LDAPS configuration")
	}

	if cfg.LDAPS.Enabled {
		// LDAPS enabled - verify requirements (cert, key, listen)
		if len(cfg.LDAPS.Cert) == 0 || len(cfg.LDAPS.Key) == 0 {
			return &cfg, fmt.Errorf("LDAPS was enabled but no certificate or key were specified: please disable LDAPS or use the 'cert' and 'key' options")
		}

		if len(cfg.LDAPS.Listen) == 0 {
			return &cfg, fmt.Errorf("No LDAPS bind address was specified: please disable LDAPS or use the 'listen' option")
		}
	}

	if cfg.LDAP.Enabled {
		// LDAP enabled - verify listen
		if len(cfg.LDAP.Listen) == 0 {
			return &cfg, fmt.Errorf("No LDAP bind address was specified: please disable LDAP or use the 'listen' option")
		}
	}

	switch cfg.Backend.Datastore {
	case "":
		cfg.Backend.Datastore = "config"
	case "config":
	case "ldap":
	default:
		return &cfg, fmt.Errorf("Invalid backend %s - must be 'config' or 'ldap'.", cfg.Backend.Datastore)
	}
	return &cfg, nil
}

// initLogging sets up logging to stderr
func initLogging() *logging.LogBackend {
	format := "%{color}%{time:15:04:05.000000} %{shortfunc} ▶ %{level:.4s} %{id:03x}%{color:reset} %{message}"
	logBackend := logging.NewLogBackend(os.Stderr, "", 0)
	logging.SetBackend(logBackend)
	logging.SetLevel(logging.NOTICE, programName)
	logging.SetFormatter(logging.MustStringFormatter(format))
	return logBackend
}

// enableSyslog turns on syslog and turns off color
func enableSyslog(stderrBackend *logging.LogBackend) {
	format := "%{time:15:04:05.000000} %{shortfunc} ▶ %{level:.4s} %{id:03x} %{message}"
	logging.SetFormatter(logging.MustStringFormatter(format))
	syslogBackend, err := logging.NewSyslogBackend("")
	if err != nil {
		log.Fatal(err)
	}
	logging.SetBackend(stderrBackend, syslogBackend)
	log.Debug("Syslog enabled")
}<|MERGE_RESOLUTION|>--- conflicted
+++ resolved
@@ -256,15 +256,10 @@
 func doConfig() (*config, error) {
 	cfg := config{}
 	// setup defaults
-<<<<<<< HEAD
 	cfg.Frontend.TLS = true
 	cfg.Backend.NameAttr = "cn"
 	cfg.Backend.GroupAttr = "ou"
 	cfg.Backend.SSHKeyAttr = "sshPublicKey"
-=======
-	cfg.LDAP.Enabled = false
-	cfg.LDAPS.Enabled = true
->>>>>>> e606ecbb
 
 	// parse the command-line args
 	args, err := docopt.Parse(usage, nil, true, getVersionString(), false)
