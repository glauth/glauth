--- conflicted
+++ resolved
@@ -19,7 +19,6 @@
 
 Use it to centralize account management across your Linux servers, your OSX machines, and your support applications (Jenkins, Apache/Nginx, Graylog2, and many more!).
 
-<<<<<<< HEAD
 ### Contributing
 - Please base all Pull Requests on [dev](https://github.com/glauth/glauth/tree/dev), not master.
 - Format your code autonmatically using `gofmt -d ./` before committing
@@ -37,9 +36,6 @@
 ### Make Commands
 
 Note - makefile uses git data to inject build-time variables. For best results, run in the context of the git repo.
-=======
-<hr>
->>>>>>> 598a6882
 
 ### Documentation
 
