--- conflicted
+++ resolved
@@ -4,12 +4,10 @@
 # Ignore the built binary during testing
 glauth
 
-<<<<<<< HEAD
 # Ignore generated certs in this folder
 certs/
-=======
+
 # Built binaries
 bin
 
-.*.swp
->>>>>>> 8d808c80
+.*.swp