--- conflicted
+++ resolved
@@ -22,68 +22,6 @@
 echo ""
 
 # Start in background, capture PID
-<<<<<<< HEAD
-$TRAVIS_BUILD_DIR/bin/glauth64 -c "$TRAVIS_BUILD_DIR/scripts/travis/test-config.cfg" &> /dev/null &
-# $TRAVIS_BUILD_DIR/bin/glauth64 -c "$TRAVIS_BUILD_DIR/scripts/travis/test-config.cfg" &
-glauthPid="$!"
-
-echo "Running glauth at PID=$glauthPid"
-
-# Sleep a second, to ensure it comes online successfully
-sleep 1;
-
-
-FAIL="0"
-
-# Arguments:
-#    $1 - query
-#    $2 - name of snapshot
-function snapshotTest() {
-
-  goodResults="$TRAVIS_BUILD_DIR/scripts/travis/good-results"
-  testResults="$TRAVIS_BUILD_DIR/scripts/travis/test-results"
-
-  mkdir "$testResults" &> /dev/null
-
-  # Run tests here
-  ldapsearch -LLL \
-    -H ldap://localhost:3893 \
-    -D cn=serviceuser,ou=svcaccts,dc=glauth,dc=com \
-    -w mysecret \
-    -x -bdc=glauth,dc=com \
-    "$1" > "$testResults/$2"
-
-    THISFAIL="0"
-    diff -u "$goodResults/$2" "$testResults/$2" || THISFAIL="1"
-
-  if [[ "$THISFAIL" = "0" ]] ; then
-    echo "  - PASS : '$2'";
-  else
-    echo "  - FAIL : '$2'";
-    FAIL="1"
-    exit 255;
-  fi
-
-}
-
-
-echo "";
-echo "";
-echo "RUNNING TESTS:"
-echo "";
-
-# Regular single-user fetches
-snapshotTest "cn=hackers" userFetchTest0
-snapshotTest "cn=johndoe" userFetchTest1
-snapshotTest "cn=serviceuser" userFetchTest2
-
-# Test result of fetching nonexistent users
-snapshotTest "cn=fakeuser" userFetchNonexistentUser0
-snapshotTest "cn=janedoe" userFetchNonexistentUser1
-
-echo "";
-echo "";
-=======
 "$TRAVIS_BUILD_DIR/bin/glauth64" -c "$TRAVIS_BUILD_DIR/scripts/travis/test-config.cfg" &> /dev/null &
 glauthPid="$!"
 
@@ -91,7 +29,6 @@
 
 # Sleep 2 sec, to ensure it comes online successfully and stays up
 sleep 2;
->>>>>>> a9837f31
 
 # Check if process is still running before continuing
 ps aux | grep -v "grep" | grep "$glauthPid" &> /dev/null || FAIL="1"
