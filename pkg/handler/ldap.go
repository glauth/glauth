package handler

import (
	"crypto/sha256"
	"crypto/tls"
	"encoding/json"
	"fmt"
	"net"
	"net/url"
	"os"
	"strconv"
	"strings"
	"sync"
	"time"

	"github.com/glauth/glauth/pkg/config"
	"github.com/glauth/glauth/pkg/stats"
	"github.com/go-logr/logr"
	"github.com/nmcclain/ldap"
<<<<<<< HEAD
	"github.com/op/go-logging"

=======
>>>>>>> a6590f77
	"github.com/pquerna/otp/totp"
)

type ldapHandler struct {
	backend  config.Backend
	handlers HandlerWrapper
	doPing   chan bool
	log      logr.Logger
	cfg      *config.Config
	lock     *sync.Mutex // for sessions and servers
	sessions map[string]ldapSession
	servers  []ldapBackend
	helper   Handler
}

// global lock for ldapHandler sessions & servers manipulation
var ldaplock sync.Mutex

type ldapSession struct {
	id   string
	c    net.Conn
	ldap *ldap.Conn
}
type ldapBackendStatus int

const (
	Down ldapBackendStatus = iota
	Up
)

type ldapBackend struct {
	Scheme   string
	Hostname string
	Port     int
	Status   ldapBackendStatus
	Ping     time.Duration
}

func NewLdapHandler(opts ...Option) Handler {
	options := newOptions(opts...)

	handler := ldapHandler{ // set non-zero-value defaults here
		backend:  options.Backend,
		handlers: options.Handlers,
		sessions: make(map[string]ldapSession),
		doPing:   make(chan bool),
		log:      options.Logger,
		cfg:      options.Config,
		helper:   options.Helper,
		lock:     &ldaplock,
	}
	// parse LDAP URLs
	for _, ldapurl := range handler.backend.Servers {
		l, err := parseURL(ldapurl)
		if err != nil {
			handler.log.Error(err, "could not parse url")
			os.Exit(1)
		}
		handler.servers = append(handler.servers, l)
	}

	// test server connectivity before listening, then keep it updated
	handler.monitorServers()

	return handler
}

//
func (h ldapHandler) Bind(bindDN, bindSimplePw string, conn net.Conn) (resultCode ldap.LDAPResultCode, err error) {
<<<<<<< HEAD
	bindDN = strings.ToLower(bindDN)
	baseDN := strings.ToLower("," + h.cfg.Backend.BaseDN)

	h.log.Debug(fmt.Sprintf("Bind request as %s from %s", bindDN, conn.RemoteAddr().String()))

	parts := strings.Split(strings.TrimSuffix(bindDN, baseDN), ",")

	//groupName := ""
	userName := strings.TrimPrefix(parts[0], h.cfg.Backend.NameFormat+"=")

	validotp := false

	// find the user
	user := config.User{}
	found := false
	for _, u := range h.cfg.Users {
		if u.Name == userName {
			found = true
			user = u
		}
	}

	if !found {
		validotp = true
	} else {
		if len(user.OTPSecret) == 0 {
			validotp = true
		} else {
			if len(bindSimplePw) > 6 {
				otp := bindSimplePw[len(bindSimplePw)-6:]
				bindSimplePw = bindSimplePw[:len(bindSimplePw)-6]
				validotp = totp.Validate(otp, user.OTPSecret)
			}
		}
	}

	if !validotp {
		h.log.Warning(fmt.Sprintf("Bind Error: invalid OTP token as %s from %s", bindDN, conn.RemoteAddr().String()))
		return ldap.LDAPResultInvalidCredentials, nil
=======
	h.log.V(6).Info("Bind request", "binddn", bindDN, "src", conn.RemoteAddr())

	//	if h.helper != nil {
	if true {

		lowerBindDN := strings.ToLower(bindDN)
		baseDN := strings.ToLower("," + h.backend.BaseDN)
		parts := strings.Split(strings.TrimSuffix(lowerBindDN, baseDN), ",")
		userName := strings.TrimPrefix(parts[0], h.backend.NameFormat+"=")

		validotp := false

		// Find the user
		// We are going to go through all backends and ask
		// until we find our user or die of boredom.
		user := config.User{}
		found := false
		for i, handler := range h.handlers.Handlers {
			found, user, _ = handler.FindUser(userName)
			if found {
				break
			}
			if i >= *h.handlers.Count {
				break
			}
		}

		if !found {
			validotp = true
		} else {
			if len(user.OTPSecret) == 0 {
				validotp = true
			} else {
				if len(bindSimplePw) > 6 {
					otp := bindSimplePw[len(bindSimplePw)-6:]
					bindSimplePw = bindSimplePw[:len(bindSimplePw)-6]
					validotp = totp.Validate(otp, user.OTPSecret)
				}
			}
		}

		if !validotp {
			h.log.V(6).Info(fmt.Sprintf("Bind Error: invalid OTP token as %s from %s", bindDN, conn.RemoteAddr().String()))
			return ldap.LDAPResultInvalidCredentials, nil
		}
>>>>>>> a6590f77
	}

	stats.Frontend.Add("bind_reqs", 1)
	s, err := h.getSession(conn)
	if err != nil {
		stats.Frontend.Add("bind_ldapSession_errors", 1)
		h.log.V(6).Info("could not get session", "binddn", bindDN, "src", conn.RemoteAddr(), "error", err)
		return ldap.LDAPResultOperationsError, err
	}
	if err := s.ldap.Bind(bindDN, bindSimplePw); err != nil {
		stats.Frontend.Add("bind_errors", 1)
		h.log.V(6).Info("invalid creds", "binddn", bindDN, "src", conn.RemoteAddr())
		return ldap.LDAPResultInvalidCredentials, nil
	}
	stats.Frontend.Add("bind_successes", 1)
	h.log.V(6).Info("bind success", "binddn", bindDN, "src", conn.RemoteAddr())
	return ldap.LDAPResultSuccess, nil
}

//
func (h ldapHandler) Search(boundDN string, searchReq ldap.SearchRequest, conn net.Conn) (result ldap.ServerSearchResult, err error) {
	h.log.V(6).Info("Search request", "binddn", boundDN, "src", conn.RemoteAddr(), "filter", searchReq.Filter)
	stats.Frontend.Add("search_reqs", 1)
	s, err := h.getSession(conn)
	if err != nil {
		stats.Frontend.Add("search_ldapSession_errors", 1)
		return ldap.ServerSearchResult{ResultCode: ldap.LDAPResultOperationsError}, nil
	}
	search := ldap.NewSearchRequest(
		searchReq.BaseDN,
		searchReq.Scope,
		searchReq.DerefAliases,
		searchReq.SizeLimit,
		searchReq.TimeLimit,
		searchReq.TypesOnly,
		searchReq.Filter,
		searchReq.Attributes,
		searchReq.Controls,
	)

	h.log.V(6).Info("Search request to backend", "request", search)
	sr, err := s.ldap.Search(search)
	h.log.V(6).Info("Backend Search result", "result", sr)
	ssr := ldap.ServerSearchResult{
		Entries:   sr.Entries,
		Referrals: sr.Referrals,
		Controls:  sr.Controls,
	}
	h.log.V(6).Info("Frontend Search result", "result", ssr)
	if err != nil {
		e := err.(*ldap.Error)
		h.log.V(6).Info("Search Err", "error", err)
		stats.Frontend.Add("search_errors", 1)
		ssr.ResultCode = ldap.LDAPResultCode(e.ResultCode)
		return ssr, err
	}
	stats.Frontend.Add("search_successes", 1)
	h.log.V(6).Info("AP: Search OK", "filter", search.Filter, "numentries", len(ssr.Entries))
	return ssr, nil
}

// Add is not yet supported for the ldap backend
func (h ldapHandler) Add(boundDN string, req ldap.AddRequest, conn net.Conn) (result ldap.LDAPResultCode, err error) {
	return ldap.LDAPResultInsufficientAccessRights, nil
}

// Modify is not yet supported for the ldap backend
func (h ldapHandler) Modify(boundDN string, req ldap.ModifyRequest, conn net.Conn) (result ldap.LDAPResultCode, err error) {
	return ldap.LDAPResultInsufficientAccessRights, nil
}

// Delete is not yet supported for the ldap backend
func (h ldapHandler) Delete(boundDN string, deleteDN string, conn net.Conn) (result ldap.LDAPResultCode, err error) {
	return ldap.LDAPResultInsufficientAccessRights, nil
}

func (h ldapHandler) FindUser(userName string) (found bool, user config.User, err error) {
	return false, config.User{}, nil
}

func (h ldapHandler) Close(boundDn string, conn net.Conn) error {
	conn.Close() // close connection to the server when then client is closed
	h.lock.Lock()
	defer h.lock.Unlock()
	delete(h.sessions, connID(conn))
	stats.Frontend.Add("closes", 1)
	stats.Backend.Add("closes", 1)
	return nil
}

// monitorServers tests server connectivity before listening, then keeps it updated
func (h *ldapHandler) monitorServers() {
	err := h.ping()
	if err != nil {
		h.log.Error(err, "could not ping server")
		os.Exit(1)
		// TODO return error
	}
	go func() {
		for {
			select {
			case <-h.doPing:
				h.log.V(3).Info("doPing requested due to server failure")
				err = h.ping()
				if err != nil {
					h.log.Error(err, "could not ping server")
					os.Exit(1)
					// TODO return error
				}
			case <-time.NewTimer(60 * time.Second).C:
				h.log.V(6).Info("doPing after timeout")
				err = h.ping()
				if err != nil {
					h.log.Error(err, "could not ping server")
					os.Exit(1)
					// TODO return error
				}
			}
		}
	}()
}

//
func (h ldapHandler) getSession(conn net.Conn) (ldapSession, error) {
	id := connID(conn)
	h.lock.Lock()
	s, ok := h.sessions[id] // use server connection if it exists
	h.lock.Unlock()
	if !ok { // open a new server connection if not
		var l *ldap.Conn
		server, err := h.getBestServer() // pick the best server
		if err != nil {
			return ldapSession{}, err
		}
		dest := fmt.Sprintf("%s:%d", server.Hostname, server.Port)
		if server.Scheme == "ldaps" {
			tlsCfg := &tls.Config{}
			if h.backend.Insecure {
				tlsCfg.InsecureSkipVerify = true
			}
			l, err = ldap.DialTLS("tcp", dest, tlsCfg)
		} else if server.Scheme == "ldap" {
			l, err = ldap.Dial("tcp", dest)
		}
		if err != nil {
			select {
			case h.doPing <- true: // non-blocking send
			default:
			}
			return ldapSession{}, err
		}
		s = ldapSession{id: id, c: conn, ldap: l}
		h.lock.Lock()
		h.sessions[s.id] = s
		h.lock.Unlock()
	}
	return s, nil
}

//
func (h ldapHandler) ping() error {
	healthy := false
	for k, s := range h.servers {
		var l *ldap.Conn
		var err error
		dest := fmt.Sprintf("%s:%d", s.Hostname, s.Port)
		start := time.Now()
		if h.servers[0].Scheme == "ldaps" {
			tlsCfg := &tls.Config{}
			if h.backend.Insecure {
				tlsCfg.InsecureSkipVerify = true
			}
			l, err = ldap.DialTLS("tcp", dest, tlsCfg)
		} else if h.servers[0].Scheme == "ldap" {
			l, err = ldap.Dial("tcp", dest)
		}
		elapsed := time.Since(start)
		h.lock.Lock()
		if err != nil || l == nil {
			h.log.V(1).Info("Server ping failed", "hostname", s.Hostname, "port", s.Port, "error", err)
			h.servers[k].Ping = 0
			h.servers[k].Status = Down
		} else {
			healthy = true
			h.servers[k].Ping = elapsed
			h.servers[k].Status = Up
			l.Close() // prank caller
		}
		h.lock.Unlock()
	}
	h.log.V(6).Info("Server health", "servers", h.servers)
	b, err := json.Marshal(h.servers)
	if err != nil {
		h.log.V(1).Info("Error encoding tail data", "error", err)
	}
	stats.Backend.Set("servers", stats.Stringer(string(b)))
	if healthy == false {
		return fmt.Errorf("No healthy servers")
	}
	return nil
}

//
func (h ldapHandler) getBestServer() (ldapBackend, error) {
	favorite := ldapBackend{}
	forever, err := time.ParseDuration("30m")
	if err != nil {
		return ldapBackend{}, err
	}
	bestping := forever
	for _, s := range h.servers {
		if s.Status == Up && s.Ping < bestping {
			favorite = s
			bestping = s.Ping
		}
	}
	if bestping == forever {
		return ldapBackend{}, fmt.Errorf("No healthy servers found")
	}
	h.log.V(6).Info("Best server", "favorite", favorite)
	return favorite, nil
}

// helper functions
func connID(conn net.Conn) string {
	h := sha256.New()
	h.Write([]byte(conn.LocalAddr().String() + conn.RemoteAddr().String()))
	sha := fmt.Sprintf("% x", h.Sum(nil))
	return string(sha)
}
func parseURL(ldapurl string) (ldapBackend, error) {
	u, err := url.Parse(ldapurl)
	if err != nil {
		return ldapBackend{}, err
	}
	var port int
	if u.Scheme == "ldaps" {
		port = 636
	} else if u.Scheme == "ldap" {
		port = 389
	} else {
		return ldapBackend{}, fmt.Errorf("Unknown LDAP scheme: %s", u.Scheme)
	}
	parts := strings.Split(u.Host, ":")
	hostname := parts[0]
	if len(parts) > 1 {
		port, err = strconv.Atoi(parts[1])
		if err != nil {
			return ldapBackend{}, err
		}
	}
	return ldapBackend{Scheme: u.Scheme, Hostname: hostname, Port: port}, nil
}<|MERGE_RESOLUTION|>--- conflicted
+++ resolved
@@ -17,11 +17,6 @@
 	"github.com/glauth/glauth/pkg/stats"
 	"github.com/go-logr/logr"
 	"github.com/nmcclain/ldap"
-<<<<<<< HEAD
-	"github.com/op/go-logging"
-
-=======
->>>>>>> a6590f77
 	"github.com/pquerna/otp/totp"
 )
 
@@ -91,47 +86,6 @@
 
 //
 func (h ldapHandler) Bind(bindDN, bindSimplePw string, conn net.Conn) (resultCode ldap.LDAPResultCode, err error) {
-<<<<<<< HEAD
-	bindDN = strings.ToLower(bindDN)
-	baseDN := strings.ToLower("," + h.cfg.Backend.BaseDN)
-
-	h.log.Debug(fmt.Sprintf("Bind request as %s from %s", bindDN, conn.RemoteAddr().String()))
-
-	parts := strings.Split(strings.TrimSuffix(bindDN, baseDN), ",")
-
-	//groupName := ""
-	userName := strings.TrimPrefix(parts[0], h.cfg.Backend.NameFormat+"=")
-
-	validotp := false
-
-	// find the user
-	user := config.User{}
-	found := false
-	for _, u := range h.cfg.Users {
-		if u.Name == userName {
-			found = true
-			user = u
-		}
-	}
-
-	if !found {
-		validotp = true
-	} else {
-		if len(user.OTPSecret) == 0 {
-			validotp = true
-		} else {
-			if len(bindSimplePw) > 6 {
-				otp := bindSimplePw[len(bindSimplePw)-6:]
-				bindSimplePw = bindSimplePw[:len(bindSimplePw)-6]
-				validotp = totp.Validate(otp, user.OTPSecret)
-			}
-		}
-	}
-
-	if !validotp {
-		h.log.Warning(fmt.Sprintf("Bind Error: invalid OTP token as %s from %s", bindDN, conn.RemoteAddr().String()))
-		return ldap.LDAPResultInvalidCredentials, nil
-=======
 	h.log.V(6).Info("Bind request", "binddn", bindDN, "src", conn.RemoteAddr())
 
 	//	if h.helper != nil {
@@ -177,7 +131,6 @@
 			h.log.V(6).Info(fmt.Sprintf("Bind Error: invalid OTP token as %s from %s", bindDN, conn.RemoteAddr().String()))
 			return ldap.LDAPResultInvalidCredentials, nil
 		}
->>>>>>> a6590f77
 	}
 
 	stats.Frontend.Add("bind_reqs", 1)
